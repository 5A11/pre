--- conflicted
+++ resolved
@@ -20,12 +20,9 @@
 // Proxy side to lookup active tasks
 // Map proxy_pubkey: String -> proxy_task_id: u64 -> is_task: bool
 static PROXY_TASKS_QUEUE_STORE_KEY: &[u8] = b"ProxyTasksQueue";
-<<<<<<< HEAD
 
 // Map data_id: String -> proxy_task_id: u64 -> is_task: bool
 static DATA_ID_TASKS_STORE_KEY: &[u8] = b"DataIDProxyTasks";
-=======
->>>>>>> e2bc8d19
 
 #[derive(Serialize, Deserialize, Debug, Clone, PartialEq, JsonSchema)]
 pub struct ProxyTask {
@@ -153,8 +150,6 @@
 
 pub fn store_is_list_of_delegatee_proxy_tasks_empty(
     storage: &dyn Storage,
-<<<<<<< HEAD
-=======
     data_id: &str,
     delegatee_pubkey: &str,
 ) -> bool {
@@ -177,11 +172,11 @@
 
 pub fn store_remove_delegatee_proxy_task(
     storage: &mut dyn Storage,
->>>>>>> e2bc8d19
-    data_id: &str,
-    delegatee_pubkey: &str,
-) -> bool {
-    let store = ReadonlyPrefixedStorage::multilevel(
+    data_id: &str,
+    delegatee_pubkey: &str,
+    proxy_pubkey: &str,
+) {
+    let mut store = PrefixedStorage::multilevel(
         storage,
         &[
             DELEGATEE_PROXY_TASKS_STORE_KEY,
@@ -190,35 +185,6 @@
         ],
     );
 
-    let is_empty: bool = store
-        .range(None, None, Order::Ascending)
-        .peekable()
-        .peek()
-        .is_none();
-    is_empty
-}
-
-<<<<<<< HEAD
-pub fn store_remove_delegatee_proxy_task(
-=======
-// PROXY_TASKS_QUEUE_STORE_KEY
-pub fn store_add_proxy_task_to_queue(
->>>>>>> e2bc8d19
-    storage: &mut dyn Storage,
-    data_id: &str,
-    delegatee_pubkey: &str,
-    proxy_pubkey: &str,
-<<<<<<< HEAD
-) {
-    let mut store = PrefixedStorage::multilevel(
-        storage,
-        &[
-            DELEGATEE_PROXY_TASKS_STORE_KEY,
-            data_id.as_bytes(),
-            delegatee_pubkey.as_bytes(),
-        ],
-    );
-
     store.remove(proxy_pubkey.as_bytes());
 }
 
@@ -241,7 +207,23 @@
     let store = ReadonlyPrefixedStorage::multilevel(
         storage,
         &[DATA_ID_TASKS_STORE_KEY, data_id.as_bytes()],
-=======
+
+    );
+
+    let mut deserialized_keys: Vec<u64> = Vec::new();
+
+    for pair in store.range(None, None, Order::Ascending) {
+        // Deserialize keys with inverse operation to to_vec
+        deserialized_keys.push(u64::from_le_bytes(pair.0.try_into().unwrap()));
+    }
+
+    deserialized_keys
+}
+
+// PROXY_TASKS_QUEUE_STORE_KEY
+pub fn store_add_proxy_task_to_queue(
+    storage: &mut dyn Storage,
+    proxy_pubkey: &str,
     proxy_task_id: &u64,
 ) {
     let mut store = PrefixedStorage::multilevel(
@@ -283,7 +265,6 @@
     let store = ReadonlyPrefixedStorage::multilevel(
         storage,
         &[PROXY_TASKS_QUEUE_STORE_KEY, proxy_pubkey.as_bytes()],
->>>>>>> e2bc8d19
     );
 
     let mut deserialized_keys: Vec<u64> = Vec::new();
@@ -296,66 +277,6 @@
     deserialized_keys
 }
 
-<<<<<<< HEAD
-// PROXY_TASKS_QUEUE_STORE_KEY
-pub fn store_add_proxy_task_to_queue(
-    storage: &mut dyn Storage,
-    proxy_pubkey: &str,
-    proxy_task_id: &u64,
-) {
-    let mut store = PrefixedStorage::multilevel(
-        storage,
-        &[PROXY_TASKS_QUEUE_STORE_KEY, proxy_pubkey.as_bytes()],
-    );
-
-    // Any value in store means true - &[1]
-    store.set(&proxy_task_id.to_le_bytes(), &[1]);
-}
-
-pub fn store_remove_proxy_task_from_queue(
-    storage: &mut dyn Storage,
-    proxy_pubkey: &str,
-    proxy_task_id: &u64,
-) {
-    let mut store = PrefixedStorage::multilevel(
-        storage,
-        &[PROXY_TASKS_QUEUE_STORE_KEY, proxy_pubkey.as_bytes()],
-    );
-
-    store.remove(&proxy_task_id.to_le_bytes());
-}
-
-pub fn store_is_proxy_task_in_queue(
-    storage: &dyn Storage,
-    proxy_pubkey: &str,
-    proxy_task_id: &u64,
-) -> bool {
-    let store = ReadonlyPrefixedStorage::multilevel(
-        storage,
-        &[PROXY_TASKS_QUEUE_STORE_KEY, proxy_pubkey.as_bytes()],
-    );
-
-    store.get(&proxy_task_id.to_le_bytes()).is_some()
-}
-
-pub fn store_get_all_proxy_tasks_in_queue(storage: &dyn Storage, proxy_pubkey: &str) -> Vec<u64> {
-    let store = ReadonlyPrefixedStorage::multilevel(
-        storage,
-        &[PROXY_TASKS_QUEUE_STORE_KEY, proxy_pubkey.as_bytes()],
-    );
-
-    let mut deserialized_keys: Vec<u64> = Vec::new();
-
-    for pair in store.range(None, None, Order::Ascending) {
-        // Deserialize keys with inverse operation to to_vec
-        deserialized_keys.push(u64::from_le_bytes(pair.0.try_into().unwrap()));
-    }
-
-    deserialized_keys
-}
-
-=======
->>>>>>> e2bc8d19
 // High level methods
 
 pub fn get_reencryption_request_state(
