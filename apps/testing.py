--- conflicted
+++ resolved
@@ -5,19 +5,11 @@
 import time
 from dataclasses import dataclass
 from pathlib import Path
-<<<<<<< HEAD
-from typing import Any, Optional, Tuple
+from typing import Any, IO, Optional, Tuple, Union
 
 import requests
 import yaml
 
-=======
-from typing import Any, IO, Optional, Tuple, Union
-
-import requests
-import yaml
-
->>>>>>> 664b073b
 from pre.api.delegatee import DelegateeAPI
 from pre.api.delegator import DelegatorAPI
 from pre.common import HashID
